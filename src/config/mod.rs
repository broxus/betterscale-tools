use std::collections::HashMap;
use std::sync::Arc;
use std::time::Duration;

use anyhow::{Context, Result};
use everscale_crypto::ed25519;
use nekoton::core::generic_contract::*;
use nekoton::core::models::{
    ContractState, PendingTransaction, Transaction, TransactionsBatchInfo,
};
use nekoton::transport::models::*;
use nekoton::transport::Transport;
use nekoton_transport::gql::*;
use nekoton_transport::jrpc::*;
use nekoton_utils::{SimpleClock, TrustMe};
use serde::Deserialize;
use tokio::sync::oneshot;
use ton_block::{ConfigParamEnum, Serializable};
use ton_types::{BuilderData, Cell, IBitstring, SliceData};

use crate::models::*;

pub async fn set_param(
    url: String,
    config: &ton_block::MsgAddressInt,
    secret: &ed25519::SecretKey,
    param: ParamToChange,
    timeout: u32,
) -> Result<()> {
    ConfigContract::subscribe(url, config)
        .await?
        .execute_action(secret, Action::SubmitParam(param.into_param()?), timeout)
        .await
}

pub async fn set_master_key(
    url: String,
    config: &ton_block::MsgAddressInt,
    secret: &ed25519::SecretKey,
    master_key: ed25519::PublicKey,
    timeout: u32,
) -> Result<()> {
    ConfigContract::subscribe(url, config)
        .await?
        .execute_action(secret, Action::UpdateMasterKey(master_key), timeout)
        .await
}

pub async fn set_elector_code(
    url: String,
    config: &ton_block::MsgAddressInt,
    secret: &ed25519::SecretKey,
<<<<<<< HEAD
    code: ton_types::Cell,
    params: Option<ton_types::SliceData>,
    timeout: u32,
=======
    code: Cell,
    params: Option<SliceData>,
>>>>>>> 0434c087
) -> Result<()> {
    ConfigContract::subscribe(url, config)
        .await?
        .execute_action(secret, Action::UpdateElectorCode { code, params }, timeout)
        .await
}

macro_rules! define_params(
    (
        $(#[$outer:ident $($outer_args:tt)*])*
        $vis:vis enum $type:ident {
            $(
                #[doc = $desc:literal]
                $variant:ident($variant_type:ident) => |$value:ident| $expr:expr
            ),*
            $(,)?
        }
    ) => {
        $(#[$outer $($outer_args)*])*
        $vis enum $type {
            $(#[doc = $desc] $variant($variant_type)),*,
        }

        impl $type {
            #[allow(clippy::format_push_string)]
            pub fn description() -> String {
                let mut description = String::new();
                $(description += &format!("{}:{}\n", stringify!($variant).to_lowercase(), $desc);)*
                description
            }

            pub fn into_param(self) -> Result<ConfigParamEnum> {
                Ok(match self {
                    $(Self::$variant($value) => $expr),*,
                })
            }
        }
    };
);

define_params! {
    #[derive(Deserialize)]
    #[serde(
        tag = "param",
        content = "value",
        rename_all = "camelCase",
        deny_unknown_fields
    )]
    pub enum ParamToChange {
        /// Global nodes version and capabilities
        P8(GlobalVersion) => |v| ConfigParamEnum::ConfigParam8(v.build()),
        /// Mandatory params
        P9(MandatoryParams) => |v| {
            ConfigParamEnum::ConfigParam9(ton_block::ConfigParam9 {
                mandatory_params: v.build()?
            })
        },
        /// Critical params
        P10(MandatoryParams) => |v| {
            ConfigParamEnum::ConfigParam10(ton_block::ConfigParam10 {
                critical_params: v.build()?
            })
        },
        /// Workchains
        P12(Workchains) => |v| {
            ConfigParamEnum::ConfigParam12(v.build(ConfigBuildContext::Update)?)
        },
        /// Block creation fees
        P14(BlockCreationFees) => |v| ConfigParamEnum::ConfigParam14(v.build()),
        /// Elector params
        P15(ElectorParams) => |v| ConfigParamEnum::ConfigParam15(v.build()),
        /// Validator count
        P16(ValidatorCount) => |v| ConfigParamEnum::ConfigParam16(v.build()),
        /// Stake params
        P17(StakeParams) => |v| ConfigParamEnum::ConfigParam17(v.build()),
        /// Storage prices
        P18(StoragePricesCollection) => |v| ConfigParamEnum::ConfigParam18(v.build()?),
        /// Masterchain gas prices
        P20(GasPricesEntry) => |v| ConfigParamEnum::ConfigParam20(v.build()),
        /// Basechain gas prices
        P21(GasPricesEntry) => |v| ConfigParamEnum::ConfigParam21(v.build()),
        /// Masterchain block limits
        P22(BlockLimitsEntry) => |v| ConfigParamEnum::ConfigParam22(v.build()?),
        /// Basechain block limits
        P23(BlockLimitsEntry) => |v| ConfigParamEnum::ConfigParam23(v.build()?),
        /// Masterchain message forward prices
        P24(MsgForwardPricesEntry) => |v| ConfigParamEnum::ConfigParam24(v.build()),
        /// Basechain message forward prices
        P25(MsgForwardPricesEntry) => |v| ConfigParamEnum::ConfigParam25(v.build()),
        /// Catchain config
        P28(CatchainParams) => |v| ConfigParamEnum::ConfigParam28(v.build()),
        /// Consensus config
        P29(ConsensusParams) => |v| ConfigParamEnum::ConfigParam29(v.build()),

        /// Banned accounts by address
        P44(BannedAccountsByAddress) => |v| v.build().unwrap(),

        /// Transaction tree limits
        P50(TransactionTreeLimits) => |v| v.build().unwrap(),
    }
}

type Workchains = Vec<WorkchainDescription>;

struct ConfigContract {
    address: ton_block::MsgAddressInt,
    transport: Arc<dyn Transport>,
    handler: Arc<ConfigContractHandler>,
    subscription: Arc<tokio::sync::Mutex<GenericContract>>,
}

impl ConfigContract {
    async fn subscribe(url: String, address: &ton_block::MsgAddressInt) -> Result<Self> {
        let transport = make_client(url)?;

        let clock = Arc::new(SimpleClock);
        let handler = Arc::new(ConfigContractHandler::default());

        let subscription = Arc::new(tokio::sync::Mutex::new(
            GenericContract::subscribe(
                clock,
                transport.clone(),
                address.clone(),
                handler.clone(),
                false,
            )
            .await
            .context("Failed to create config contract subscription")?,
        ));

        tokio::spawn({
            let subscription = subscription.clone();
            async move {
                loop {
                    if let Err(e) = subscription.lock().await.refresh().await {
                        eprintln!("Failed to update config subscription: {e:?}");
                    }
                    tokio::time::sleep(Duration::from_secs(1)).await;
                }
            }
        });

        Ok(Self {
            address: address.clone(),
            transport,
            handler,
            subscription,
        })
    }

    async fn execute_action(
        &self,
        secret: &ed25519::SecretKey,
        action: Action,
        timeout: u32,
    ) -> Result<()> {
        let signature_id = self
            .transport
            .get_capabilities(&SimpleClock)
            .await
            .context("Failed to get capabilities")?
            .signature_id();

        let seqno = self
            .check_state(Some(ed25519::PublicKey::from(secret)))
            .await?;

        let (message, expire_at) = create_message(
            seqno,
            &self.address,
            action,
            ed25519::KeyPair::from(secret),
            signature_id,
            timeout,
        )
        .context("Failed to create action message")?;

        self.send_message(message, expire_at)
            .await
            .context("Failed to execute action")
    }

    async fn send_message(&self, message: ton_block::Message, expire_at: u32) -> Result<()> {
        let message_hash = message.serialize()?.repr_hash();

        let (tx, rx) = oneshot::channel();
        self.handler.0.lock().insert(message_hash, tx);

        self.subscription
            .lock()
            .await
            .send(&message, expire_at)
            .await?;

        if rx.await.context("Sender dropped")? {
            Ok(())
        } else {
            Err(ConfigError::MessageExpired.into())
        }
    }

    async fn check_state(&self, required_public: Option<ed25519::PublicKey>) -> Result<u32> {
        let config_state = match self.transport.get_contract_state(&self.address).await? {
            RawContractState::Exists(contract) => contract.account,
            RawContractState::NotExists => return Err(ConfigError::ConfigNotExists.into()),
        };

        let mut data: SliceData = match config_state.storage.state {
            ton_block::AccountState::AccountActive { state_init, .. } => state_init.data,
            _ => None,
        }
        .map(SliceData::load_cell)
        .transpose()?
        .ok_or(ConfigError::InvalidState)?;

        let seqno = data.get_next_u32().context("Failed to get seqno")?;
        if let Some(required_public) = required_public {
            let public = data
                .get_next_bytes(32)
                .context("Failed to get public key")?;
            let public = ton_types::UInt256::from_be_bytes(&public);

            if public.as_slice() != required_public.as_bytes() {
                return Err(ConfigError::PublicKeyMismatch.into());
            }
        }

        Ok(seqno)
    }
}

#[derive(Default)]
struct ConfigContractHandler(parking_lot::Mutex<HashMap<ton_types::UInt256, MessageTx>>);

impl GenericContractSubscriptionHandler for ConfigContractHandler {
    fn on_message_sent(&self, pending_transaction: PendingTransaction, _: Option<Transaction>) {
        let mut messages = self.0.lock();
        if let Some(tx) = messages.remove(&pending_transaction.message_hash) {
            tx.send(true).ok();
        }
    }

    fn on_message_expired(&self, pending_transaction: PendingTransaction) {
        let mut messages = self.0.lock();
        if let Some(tx) = messages.remove(&pending_transaction.message_hash) {
            tx.send(false).ok();
        }
    }

    fn on_state_changed(&self, _: ContractState) {}
    fn on_transactions_found(&self, _: Vec<Transaction>, _: TransactionsBatchInfo) {}
}

pub fn create_message(
    seqno: u32,
    address: &ton_block::MsgAddressInt,
    action: Action,
    keys: ed25519::KeyPair,
    signature_id: Option<i32>,
    timeout: u32,
) -> Result<(ton_block::Message, u32)> {
    let (action, data) = action.build().context("Failed to build action")?;

    let now = std::time::SystemTime::now()
        .duration_since(std::time::UNIX_EPOCH)
        .trust_me()
        .as_secs() as u32;
    let expire_at = now + timeout;

    let mut builder = BuilderData::new();
    builder
        .append_u32(action)? // action
        .append_u32(seqno)? // msg_seqno
        .append_u32(expire_at)? // valid_until
        .append_builder(&data)?; // action data

    let hash = builder.clone().into_cell()?.repr_hash();

    let data = match signature_id {
        Some(signature_id) => {
            let mut result = Vec::with_capacity(4 + 32);
            result.extend_from_slice(&signature_id.to_be_bytes());
            result.extend_from_slice(hash.as_slice());
            std::borrow::Cow::<[u8]>::Owned(result)
        }
        None => std::borrow::Cow::<[u8]>::Borrowed(hash.as_slice()),
    };

    let signature = keys.sign_raw(data.as_ref());
    builder.prepend_raw(&signature, 512)?;

    let mut message =
        ton_block::Message::with_ext_in_header(ton_block::ExternalInboundMessageHeader {
            dst: address.clone(),
            ..Default::default()
        });
    message.set_body(SliceData::load_builder(builder)?);

    Ok((message, expire_at))
}

fn make_client(url: String) -> Result<Arc<dyn Transport>> {
    if url.ends_with("rpc") {
        let client = JrpcClient::new(url).context("Failed to create jrpc client")?;

        Ok(Arc::new(nekoton::transport::jrpc::JrpcTransport::new(
            client,
        )))
    } else {
        let client = GqlClient::new(GqlNetworkSettings {
            endpoints: vec![url],
            latency_detection_interval: Duration::from_secs(1),
            ..Default::default()
        })?;

        Ok(Arc::new(nekoton::transport::gql::GqlTransport::new(client)))
    }
}

#[derive(Debug, Clone)]
pub enum Action {
    /// Param index and param value
    SubmitParam(ton_block::ConfigParamEnum),

    /// Config contract code
    #[allow(unused)]
    UpdateConfigCode(Cell),

    /// New config public key
    UpdateMasterKey(ed25519::PublicKey),

    /// First ref is elector code.
    /// Remaining data is passed to `after_code_upgrade`
    UpdateElectorCode {
        code: Cell,
        params: Option<SliceData>,
    },
}

impl Action {
    fn build(self) -> Result<(u32, BuilderData)> {
        let mut data = BuilderData::new();

        Ok(match self {
            Self::SubmitParam(param) => {
                let index = param.write_to_cell(&mut data)?;
                data.append_u32(index)?;
                (0x43665021, data)
            }
            Self::UpdateConfigCode(code) => {
                data.checked_append_reference(code)?;
                (0x4e436f64, data)
            }
            Self::UpdateMasterKey(key) => {
                data.append_raw(key.as_bytes(), 256).trust_me();
                (0x50624b21, data)
            }
            Self::UpdateElectorCode { code, params } => {
                data.checked_append_reference(code)?;
                if let Some(params) = params {
                    data.append_builder(&BuilderData::from_slice(&params))?;
                }
                (0x4e43ef05, data)
            }
        })
    }
}

#[derive(Debug, thiserror::Error)]
enum ConfigError {
    #[error("Config does not exist")]
    ConfigNotExists,
    #[error("Invalid config state")]
    InvalidState,
    #[error("Public key mismatch")]
    PublicKeyMismatch,
    #[error("Message expired")]
    MessageExpired,
}

type MessageTx = oneshot::Sender<bool>;<|MERGE_RESOLUTION|>--- conflicted
+++ resolved
@@ -50,14 +50,9 @@
     url: String,
     config: &ton_block::MsgAddressInt,
     secret: &ed25519::SecretKey,
-<<<<<<< HEAD
-    code: ton_types::Cell,
-    params: Option<ton_types::SliceData>,
-    timeout: u32,
-=======
     code: Cell,
     params: Option<SliceData>,
->>>>>>> 0434c087
+    timeout: u32,
 ) -> Result<()> {
     ConfigContract::subscribe(url, config)
         .await?
@@ -265,7 +260,7 @@
             RawContractState::NotExists => return Err(ConfigError::ConfigNotExists.into()),
         };
 
-        let mut data: SliceData = match config_state.storage.state {
+        let mut data: ton_types::SliceData = match config_state.storage.state {
             ton_block::AccountState::AccountActive { state_init, .. } => state_init.data,
             _ => None,
         }
